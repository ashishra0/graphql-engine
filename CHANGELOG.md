# Hasura GraphQL Engine Changelog

## Next release

### Remote Joins

Remote Joins extend the concept of joining data across tables, to being able to join data across tables and remote schemas.

It works similar to table relationships. Head to the `Relationship` tab in your table page and define a remote relationship:

1. give a name for the relationship
2. select the remote schema
3. give the join configuration from table columns to remote schema fields.

[Add docs links][add console screenshot]

### Scheduled Triggers

A scheduled trigger can be used to execute custom business logic based on time. There are two types of timing events: cron based or timestamp based.

A cron trigger will be useful when something needs to be done periodically. For example, you can create a cron trigger to generate an end-of-day sales report every weekday at 9pm.

You can also schedule one-off events based on a timestamp. For example, a new scheduled event can be created for 2 weeks from when a user signs up to send them an email about their experience.

[Add docs links][add console screenshot]

(close #1914)

### Allow access to session variables by computed fields (fix #3846)

Sometimes it is useful for computed fields to have access to the Hasura session variables directly. For example, suppose you want to fetch some articles but also get related user info, say `likedByMe`. Now, you can define a function like:

```
CREATE OR REPLACE FUNCTION article_liked(article_row article, hasura_session json)
RETURNS boolean AS $$
  SELECT EXISTS (
    SELECT 1
    FROM liked_article A
    WHERE A.user_id = hasura_session ->> 'x-hasura-user-id' AND A.article_id = article_row.id
  );
$$ LANGUAGE sql STABLE;
```

and make a query like:

```
query {
  articles {
    title
    content
    likedByMe
  }
}
```

Support for this is now added through the `add_computed_field` API.

Read more about the session argument for computed fields in the [docs](https://hasura.io/docs/1.0/graphql/manual/api-reference/schema-metadata-api/computed-field.html).

### Bug fixes and improvements

(Add entries here in the order of: server, console, cli, docs, others)

- server: fix explain queries with role permissions (fix #4816)
- server: compile with GHC 8.10.1, closing a space leak with subscriptions. (close #4517) (#3388)
- server: fixes an issue where introspection queries with variables would fail because of caching (fix #4547)
- server: avoid loss of precision when passing values in scientific notation (fix #4733)
- server: fix mishandling of GeoJSON inputs in subscriptions (fix #3239)
- server: fix importing of allow list query from metadata (fix #4687)
- server: flush log buffer during shutdown (#4800)
- server: fix edge case with printing logs on startup failure (fix #4772)
- console: allow entering big int values in the console (close #3667) (#4775)
- console: avoid count queries for large tables (#4692)
- console: add read replica support section to pro popup (#4118)
- console: allow modifying default value for PK (fix #4075) (#4679)
- console: fix checkbox for forwarding client headers in actions (#4595)
- console: re-enable foreign tables to be listed as views (fix #4714) (#4742)
- console: display rows limit in permissions editor if set to zero (fix #4559)
- console: fix inconsistency between selected rows state and displayed rows (fix #4654) (#4673)
- console: fix displaying boolean values in `Edit Row` tab (#4682)
- console: fix underscores not being displayed on raw sql page (close #4754) (#4799)
<<<<<<< HEAD
- cli: list all available commands in root command help (fix #4623)
- cli: add dry run flag in hasura migrate apply command (fix #3128) (#3499)
=======
- console: fix visiting view modify page overwriting raw sql content (fix #4798) (#4810)
- console: add help button and move about page to settings (#4848)
- cli: list all available commands in root command help (fix #4623) (#4628)
>>>>>>> f14900e7
- docs: add section on actions vs. remote schemas to actions documentation (#4284)
- docs: fix wrong info about excluding scheme in CORS config (#4685)
- docs: add single object mutations docs (close #4622) (#4625)
- docs: add docs page on query performance (close #2316) (#3693)
- docs: add a sample Caddyfile for Caddy 2 in enable-https section (#4710)
- docs: add disabling dev mode to production checklist (#4715)
- docs: add integration guide for AWS Cognito (#4822, #4843)
- docs: update troubleshooting section with reference on debugging errors (close #4052) (#4825)
- docs: add page for procuring custom docker images and binaries (#4828)
- docs: add content on how to secure action handlers and other actions docs improvements (#4743)

## `v1.2.0`

Include the changelog from **v1.2.0-beta.1**, **v1.2.0-beta.2**, **v1.2.0-beta.3**, **v1.2.0-beta.4**, **v1.2.0-beta.5**

Additional changelog:

### CLI: Support servers with self-signed certificates (close #4564) (#4582)

A new flag `--certificate-authority` is added so that the CA certificate can be
provided to trust the Hasura Endpoint with a self-signed SSL certificate.

Another flag `--insecure-skip-tls-verification` is added to skip verifying the certificate
in case you don't have access to the CA certificate. As the name suggests,
using this flag is insecure since verification is not carried out.

### Bug fixes and improvements

- console: update graphiql explorer to support operation transform (#4567)
- console: make GraphiQL Explorer taking the whole viewport (#4553)
- console: fix table columns type comparision during column edit (close #4125) (#4393)
- cli: allow initialising project in current directory (fix #4560) #4566
- cli: remove irrelevant flags from init command (close #4508) (#4549)
- docs: update migrations docs with config v2 (#4586)
- docs: update actions docs (#4586)

## `v1.2.0-beta.5`

### server: backend only insert permissions

Introduces optional `backend_only` (default: `false`) configuration in insert permissions
(see [api reference](https://deploy-preview-4224--hasura-docs.netlify.com/graphql/manual/api-reference/schema-metadata-api/permission.html#insertpermission)).
If this is set to `true`, the insert mutation is accessible to the role only if the request
is accompanied by `x-hasura-use-backend-only-permissions` session variable whose value is set to `true` along with the `x-hasura-admin-secret` header.
Otherwise, the behavior of the permission remains unchanged.

This feature is highly useful in disabling `insert_table` mutation for a role from frontend clients while still being able to access it from a Action webhook handler (with the same role).

(rfc #4120) (#4224)

### server: debugging mode for non-admin roles

For any errors the server sends extra information in `extensions` field under `internal` key. Till now this was only
available for `admin` role requests. To enable this for other roles, start the server with `--dev-mode` flag or set `HASURA_GRAPHQL_DEV_MODE` env variable to `true`:

```bash
$ graphql-engine --database-url <database-url> serve --dev-mode
```

In case you want to disable `internal` field for `admin` role requests, set `--admin-internal-errors` option to `false` or or set `HASURA_GRAPHQL_ADMIN_INTERNAL_ERRORS` env variable to `false`

```bash
$ graphql-engine --database-url <database-url> serve --admin-internal-errors false
```

This feature come in handy during development when you may want to see detailed errors irrespective of roles.

**Improved internal errors for Actions**:

(This is a **breaking change** with previous 1.2.0-beta releases)

The `internal` field for action errors is improved with more debug information. It now includes `request`,
`response` and `error` fields instead of just `webhook_response` field.

Before:

```json
{
  "errors": [
    {
      "extensions": {
        "internal": {
          "webhook_response": {
            "age": 25,
            "name": "Alice",
            "id": "some-id"
          }
        },
        "path": "$",
        "code": "unexpected"
      },
      "message": "unexpected fields in webhook response: age"
    }
  ]
}
```

After:

```json
{
  "errors": [
    {
      "extensions": {
        "internal": {
          "error": "unexpected response",
          "response": {
            "status": 200,
            "body": {
              "age": 25,
              "name": "Alice",
              "id": "some-id"
            },
            "headers": [
              {
                "value": "application/json",
                "name": "Content-Type"
              },
              {
                "value": "abcd",
                "name": "Set-Cookie"
              }
            ]
          },
          "request": {
            "body": {
              "session_variables": {
                "x-hasura-role": "admin"
              },
              "input": {
                "arg": {
                  "age": 25,
                  "name": "Alice",
                  "id": "some-id"
                }
              },
              "action": {
                "name": "mirror"
              }
            },
            "url": "http://127.0.0.1:5593/mirror-action",
            "headers": []
          }
        },
        "path": "$",
        "code": "unexpected"
      },
      "message": "unexpected fields in webhook response: age"
    }
  ]
}
```

### cli: add support for .env file

ENV vars can now be read from .env file present at the project root directory. A global flag, `--envfile`, is added so you can explicitly provide the .env filename, which defaults to `.env` filename if no flag is provided.

**Example**:

```
hasura console --envfile production.env
```

The above command will read ENV vars from `production.env` file present at the project root directory.

(close #4129) (#4454)

### console: allow setting post-update check in update permissions

Along with the check for filtering rows that can be updated, you can now set a post-update permission check that needs to be satisfied by the updated rows after the update is made.

<add-screenshot>

(close #4142) (#4313)

### console: support for Postgres [materialized views](https://www.postgresql.org/docs/current/rules-materializedviews.html)

Postgres materialized views are views that are persisted in a table-like form. They are now supported in the Hasura Console, in the same way as views. They will appear on the 'Schema' page, under the 'Data' tab, in the 'Untracked tables or views' section.

(close #91) (#4270)

### docs: map Postgres operators to corresponding Hasura operators

Map Postgres operators to corresponding Hasura operators at various places in docs and link to PG documentation for reference.
For example, see [here](https://hasura.io/docs/1.0/graphql/manual/api-reference/schema-metadata-api/syntax-defs.html#operator).

(#4502) (close #4056)

### Bug fixes and improvements

- server: add support for `_inc` on `real`, `double`, `numeric` and `money` (fix #3573)
- server: support special characters in JSON path query argument with bracket `[]` notation, e.g `obj['Hello World!']` (#3890) (#4482)
- server: add graphql-engine support for timestamps without timezones (fix #1217)
- server: support inserting unquoted bigint, and throw an error if value overflows the bounds of the integer type (fix #576) (fix #4368)
- console: change react ace editor theme to eclipse (close #4437)
- console: fix columns reordering for relationship tables in data browser (#4483)
- console: format row count in data browser for readablity (#4433)
- console: move pre-release notification tooltip msg to top (#4433)
- console: remove extra localPresets key present in migration files on permissions change (close #3976) (#4433)
- console: make nullable and unique labels for columns clickable in insert and modify (#4433)
- console: fix row delete for relationships in data browser (#4433)
- console: prevent trailing spaces while creating new role (close #3871) (#4497)
- docs: add API docs for using environment variables as webhook urls in event triggers
- server: fix recreating action's permissions (close #4377)
- docs: add reference docs for CLI (clsoe #4327) (#4408)

## `v1.2.0-beta.4`

### add query support in actions

(close #4032) (#4309)

### console: persist page state in data browser across navigation

The order, collapsed state of columns and rows limit is now persisted across page navigation

(close #3390) (#3753)

### Bug fixes and improvements

- cli: query support for actions (#4318)
- cli: add retry_conf in event trigger for squashing migrations (close #4296) (#4324)
- cli: allow customization of server api paths (close #4016)
- cli: clean up migration files created during a failed migrate api (close #4312) (#4319)
- cli: add support for multiple versions of plugin (close #4105)
- cli: template assets path in console HTML for unversioned builds
- cli: set_table_is_enum metadata type for squashing migrations (close #4394) (#4395)
- console: query support for actions (#4318)
- console: recover from SDL parse in actions type definition editor (fix #4385) (#4389)
- console: allow customising graphql field names for columns of views (close #3689) (#4255)
- console: fix clone permission migrations (close #3985) (#4277)
- console: decouple data rows and count fetch in data browser to account for really large tables (close #3793) (#4269)
- console: update cookie policy for API calls to "same-origin"
- console: redirect to /:table/browse from /:table (close #4330) (#4374)
- console: surround string type column default value with quotes (close #4371) (#4423)
- console: add undefined check to fix error (close #4444) (#4445)
- docs: add One-Click Render deployment guide (close #3683) (#4209)
- server: reserved keywords in column references break parser (fix #3597) #3927
- server: fix postgres specific error message that exposed database type on invalid query parameters (#4294)
- server: manage inflight events when HGE instance is gracefully shutdown (close #3548)
- server: fix an edge case where some events wouldn't be processed because of internal erorrs (#4213)
- server: fix downgrade not working to version v1.1.1 (#4354)
- server: `type` field is not required if `jwk_url` is provided in JWT config
- server: add a new field `claims_namespace_path` which accepts a JSON Path for looking up hasura claim in the JWT token (#4349)
- server: support reusing Postgres scalars in custom types (close #4125)

## `v1.2.0-beta.3`

### console: manage Postgres check constraints

Postgres Check constraints allows you to specify that the value in a certain column must satisfy a Boolean (truth-value) expression. They can be used to put in simple input validations for mutations and with this release, these constraints can now be added while creating a table or later from Modify tab on the console.

**Example**:
When a product is created, ensure that the price is greater than zero. The SQL would look like this:

```sql
CREATE TABLE products (
    product_id UUID DEFAULT gen_random_uuid(),
    name TEXT,
    price NUMERIC CONSTRAINT positive_price CHECK (price > 0)
);
```

To create this table with Hasura Console, on the 'Add a new table' screen, after adding all the columns, scroll down to 'Check constraints' section and 'Add a new check constraint' with the following properties:

- Constraint name: `positive_price`
- Check expression: `price > 0`

Read more about check constraints on [Postgres Docs](https://www.postgresql.org/docs/12/ddl-constraints.html#DDL-CONSTRAINTS-CHECK-CONSTRAINTS).

(close #1700) (#3881)

### CLI: V2 migrations architecture

A new CLI migrations image is introduced to account for the new migrations workflow. If you're have a project with `version: 2` in `config.yaml`, you should use the new image: `hasura/graphql-engine:v1.2.0-cli-migrations-v2`. Mount the migrations at `/hasura-migrations` and metadata at `/hasura-metadata`.

See [upgrade docs](https://hasura.io/docs/1.0/graphql/manual/migrations/upgrade-v2.html).

(close #3969) (#4145)

### Bug fixes and improvements

- server: improve performance of replace_metadata tracking many tables (fix #3802)
- server: option to reload remote schemas in 'reload_metadata' API (fix #3792, #4117)
- server: fix various space leaks to avoid excessive memory consumption
- server: fix postgres query error when computed fields included in mutation response (fix #4035)
- server: fix `__typename` not being included for custom object types (fix #4063)
- server: preserve cookie headers from sync action webhook (close #4021)
- server: validate action webhook response to conform to action output type (fix #3977)
- server: add 'ID' to default scalars in custom types (fix #4061)
- server: fix erroneous error log "Received STOP for an operation ..."
- console: enum field values can be selected through a dropdown in insert/edit rows page (close #3748) (#3810)
- console: exported metadata filenames are now unique(`hasura_metadata_<timestamp>.json`) (close #1772) (#4106)
- console: allow bulk deleting rows in 'Browse Rows' section (close #1739) (#3735)
- console: fix computed field permission selection (#4246)
- console: allow customising root fields of single row mutations (close #4203) (#4254)
- console: fix json string rendering in data browser (close #4201) (#4221)
- console: handle long column names in event trigger update columns (close #4123) (#4210)
- console: disable selecting roles without permissions for bulk actions (close #4178) (#4195)
- console: fix passing default value to JsonInput (#4175)
- console: fix parsing of wrapped types in SDL (close #4099) (#4167)
- console: misc actions fixes (#4059)
- console: action relationship page improvements (fix #4062, #4130) (#4133)
- cli: fix init command to generate correct config (fix #4036) (#4038)
- cli: fix parse error returned on console api (close #4126) (#4152)
- cli: fix typo in cli example for squash (fix #4047) (#4049)
- docs: add statement to grant hasura permissions for PG functions (#4238)
- docs: add docs for redeliver_event api (fix #4176) (#4177)
- docs: update permission.rst for check constraint api (#4124)
- docs: add note on pg versions for actions (#4034)
- docs: add latest prerelease build info (close #4041) (#4048)
- docs: add AuthGuardian JWT guide (#3958)

## `v1.2.0-beta.2`

- server: Don't update catalog version if using --dryRun (#3970)
- cli: add version flag in update-cli command (#3996)
- cli(migrations-img): add env to skip update prompts (fix #3964) (#3968)
- cli, server: use prerelease tag as channel for console assets cdn (#3975)
- cli: fix flags in actions, migrate and metadata cmd (fix #3982) (#3991)
- cli: preserve action definition in metadata apply (fix… (#3993)
- cli: bug fixes related to actions (#3951)

## `v1.2.0-beta.1`

### Hasura Actions

Actions are a way to extend Hasura’s auto-generated mutations with entirely custom ones which can handle various use cases such as data validation, data enrichment from external sources and any other complex business logic.

A new mutation can be created either by defining its GraphQL SDL or by deriving it from an existing Hasura-generated mutation. The resolver is exposed to Hasura as a webhook which can be called synchronously or asynchronously. This release also includes an ever evolving codegen workflow to make managing the custom resolvers easier.

Read more about actions in the [docs](https://docs.hasura.io/1.0/graphql/manual/actions/index.html).

(#3042) (#3252) (#3859)

### Downgrade command

A new command is added to the server executable for downgrading to earlier releases. Previously, if you ran a newer Hasura version and wanted to go back to an old version on the same database, you had to stop Hasura, run some SQL statements and start Hasura again. With the new `downgrade` command, these SQL statements can be run automatically.

**Example**: Downgrade from `v1.2.0` to `v1.0.0`:

```bash
# stop hasura v1.2.0

# run the following command:
docker run hasura/graphql-engine:v1.2.0 graphql-engine --database-url <db-url> downgrade --to-v1.0.0

# start hasura v1.0.0
```

Read more about this command in the [docs](https://hasura.io/docs/1.0/graphql/manual/deployment/downgrading.html#downgrading-hasura-graphql-engine).

(close #1156) (#3760)

### Expiration of connections authenticated by WebHooks

When using webhooks to authenticate incoming requests to the GraphQL engine server, it is now possible to specify an expiration time; the connection to the server will be automatically closed if it's still running when the expiration delay is expired.

Read more about it in the [docs](https://hasura.io/docs/1.0/graphql/manual/auth/authentication/webhook.html).

### Bug fixes and improvements

- server: check expression in update permissions (close #384) (rfc #3750) (#3804)
- console: show pre-release update notifications with opt out option (#3888)
- console: handle invalid keys in permission builder (close #3848) (#3863)
- docs: add page on data validation to docs (close #4085) (#4260)<|MERGE_RESOLUTION|>--- conflicted
+++ resolved
@@ -79,14 +79,10 @@
 - console: fix inconsistency between selected rows state and displayed rows (fix #4654) (#4673)
 - console: fix displaying boolean values in `Edit Row` tab (#4682)
 - console: fix underscores not being displayed on raw sql page (close #4754) (#4799)
-<<<<<<< HEAD
+- console: fix visiting view modify page overwriting raw sql content (fix #4798) (#4810)
+- console: add help button and move about page to settings (#4848)
 - cli: list all available commands in root command help (fix #4623)
 - cli: add dry run flag in hasura migrate apply command (fix #3128) (#3499)
-=======
-- console: fix visiting view modify page overwriting raw sql content (fix #4798) (#4810)
-- console: add help button and move about page to settings (#4848)
-- cli: list all available commands in root command help (fix #4623) (#4628)
->>>>>>> f14900e7
 - docs: add section on actions vs. remote schemas to actions documentation (#4284)
 - docs: fix wrong info about excluding scheme in CORS config (#4685)
 - docs: add single object mutations docs (close #4622) (#4625)
